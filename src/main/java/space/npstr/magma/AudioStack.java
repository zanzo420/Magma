/*
 * Copyright 2018 Dennis Neufeld
 *
 * Licensed under the Apache License, Version 2.0 (the "License");
 * you may not use this file except in compliance with the License.
 * You may obtain a copy of the License at
 *
 *     http://www.apache.org/licenses/LICENSE-2.0
 *
 * Unless required by applicable law or agreed to in writing, software
 * distributed under the License is distributed on an "AS IS" BASIS,
 * WITHOUT WARRANTIES OR CONDITIONS OF ANY KIND, either express or implied.
 * See the License for the specific language governing permissions and
 * limitations under the License.
 */

package space.npstr.magma;

import edu.umd.cs.findbugs.annotations.Nullable;
import net.dv8tion.jda.api.audio.AudioSendHandler;
import net.dv8tion.jda.api.audio.factory.IAudioSendFactory;
import org.slf4j.Logger;
import org.slf4j.LoggerFactory;
import org.slf4j.MDC;
import reactor.core.publisher.BaseSubscriber;
import reactor.core.publisher.FluxSink;
import reactor.core.publisher.UnicastProcessor;
import reactor.core.scheduler.Schedulers;
import space.npstr.magma.connections.AudioWebSocket;
import space.npstr.magma.connections.hax.ClosingWebSocketClient;
import space.npstr.magma.events.api.MagmaEvent;
import space.npstr.magma.events.audio.lifecycle.Shutdown;
import space.npstr.magma.events.audio.lifecycle.*;
import space.npstr.magma.immutables.ImmutableApiEvent;

import java.net.DatagramSocket;
import java.util.EnumSet;
import java.util.function.Consumer;

/**
 * Created by napster on 23.04.18.
 * <p>
 * One of these per user and guild. Glues together the SendHandler and the Connections (websocket + udp).
 *
 * @see AudioStackLifecyclePipeline
 */
public class AudioStack extends BaseSubscriber<LifecycleEvent> {

    private static final Logger log = LoggerFactory.getLogger(AudioStack.class);

    private final Member member;
    private final IAudioSendFactory sendFactory;
    private final ClosingWebSocketClient webSocketClient;
    private final Consumer<MagmaEvent> apiEventConsumer;
    private final DatagramSocket udpSocket;

    private final FluxSink<LifecycleEvent> lifecycleSink;

    @Nullable
    private AudioWebSocket webSocket;
    @Nullable
    private AudioSendHandler sendHandler;
    @Nullable
    private EnumSet<SpeakingMode> speakingModes;


    public AudioStack(final Member member, final IAudioSendFactory sendFactory,
                      final ClosingWebSocketClient webSocketClient, Consumer<MagmaEvent> apiEventConsumer,
                      final DatagramSocket udpSocket) {
        this.member = member;
        this.sendFactory = sendFactory;
        this.webSocketClient = webSocketClient;
        this.apiEventConsumer = apiEventConsumer;

        final UnicastProcessor<LifecycleEvent> lifecycleProcessor = UnicastProcessor.create();
        this.lifecycleSink = lifecycleProcessor.sink();
        lifecycleProcessor
                .publishOn(Schedulers.parallel())
                .subscribe(this);
        this.udpSocket = udpSocket;
    }


    public void next(final LifecycleEvent event) {
        if (!(event instanceof Shutdown)
                && !event.getGuildId().equals(this.member.getGuildId())) {
            throw new IllegalArgumentException(String.format("Passed a lifecycle event for guild %s to the audio stack of guild %s",
                    event.getGuildId(), this.member.getGuildId()));
        }

        this.lifecycleSink.next(event);
    }

    public void nextApi(final MagmaEvent event) {
        this.apiEventConsumer.accept(event);
    }

    public WebsocketConnectionState.Phase getConnectionPhase() {
        final AudioWebSocket socket = this.webSocket;
        if (socket != null) {
            return socket.getConnectionPhase();
        }
        return WebsocketConnectionState.Phase.NO_CONNECTION;
    }

    @Override
    protected void hookOnNext(final LifecycleEvent event) {
        try (
                final MDC.MDCCloseable ignored = MDC.putCloseable(MdcKey.GUILD, this.member.getGuildId());
                final MDC.MDCCloseable ignored2 = MDC.putCloseable(MdcKey.BOT, this.member.getUserId())
        ) {
            if (event instanceof ConnectWebSocket) {
                this.handleConnectWebSocket((ConnectWebSocket) event);
            } else if (event instanceof UpdateSendHandler) {
                this.handleUpdateSendHandler((UpdateSendHandler) event);
            } else if (event instanceof CloseWebSocket) {
                this.handleCloseWebSocket((CloseWebSocket) event);
            } else if (event instanceof Shutdown) {
                this.handleShutdown();
            } else if (event instanceof UpdateSpeakingMode) {
                this.handleUpdateSpeakingMode(((UpdateSpeakingMode) event).getSpeakingModes());
            } else {
                log.warn("AudioStack has no handler for lifecycle event of class {}", event.getClass().getSimpleName());
            }
        }

    }


    private void handleConnectWebSocket(final ConnectWebSocket connectWebSocket) {
        log.trace("Connecting");

        if (this.webSocket != null) {
            if (this.webSocket.getSession().equals(connectWebSocket.getSessionInfo())) {
                log.info("Discarding received connection request because it is identical to the already existing connection." +
                        " If you really want to reconnect, send a disconnect request first.");
                return;
            } else {
                this.webSocket.close();
            }
        }

        this.webSocket = new AudioWebSocket(this.sendFactory, connectWebSocket.getSessionInfo(),
<<<<<<< HEAD
                this.webSocketClient, this::next, this::nextApi);
=======
                                            this.webSocketClient, this::next, this.udpSocket);
>>>>>>> bf93e094
        if (this.sendHandler != null) {
            this.webSocket.getAudioConnection().updateSendHandler(this.sendHandler);
        }
        if (this.speakingModes != null) {
            this.webSocket.getAudioConnection().setSpeakingModes(this.speakingModes);
        }
    }

    private void handleUpdateSendHandler(final UpdateSendHandler updateSendHandler) {
        log.trace("Updating send handler");
        final AudioSendHandler sendHandlerInstance = updateSendHandler.getAudioSendHandler().orElse(null);
        this.sendHandler = sendHandlerInstance;

        if (this.webSocket != null) {
            this.webSocket.getAudioConnection().updateSendHandler(sendHandlerInstance);
        }
    }

    private void handleCloseWebSocket(CloseWebSocket event) {
        log.trace("Closing websocket");
        apiEventConsumer.accept(event.getApiEvent());
        if (this.webSocket != null) {
            this.webSocket.close();
            this.webSocket = null;
        }
    }

    private void handleShutdown() {
        log.trace("Shutting down");
        this.dispose();
        if (this.webSocket != null) {
            this.webSocket.close();
            this.webSocket = null;
        }
        this.sendHandler = null;
        this.speakingModes = null;
    }

    private void handleUpdateSpeakingMode(@Nullable EnumSet<SpeakingMode> mode) {
        this.speakingModes = mode;
        if (this.webSocket != null) {
            this.webSocket.getAudioConnection().setSpeakingModes(mode);
        }
    }
}<|MERGE_RESOLUTION|>--- conflicted
+++ resolved
@@ -141,11 +141,7 @@
         }
 
         this.webSocket = new AudioWebSocket(this.sendFactory, connectWebSocket.getSessionInfo(),
-<<<<<<< HEAD
-                this.webSocketClient, this::next, this::nextApi);
-=======
-                                            this.webSocketClient, this::next, this.udpSocket);
->>>>>>> bf93e094
+                this.webSocketClient, this::next, this.udpSocket, this::nextApi);
         if (this.sendHandler != null) {
             this.webSocket.getAudioConnection().updateSendHandler(this.sendHandler);
         }
