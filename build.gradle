--- conflicted
+++ resolved
@@ -32,11 +32,7 @@
 
 
 group = 'club.minnced'
-<<<<<<< HEAD
-version = '0.9.2'
-=======
 version = '0.10.3'
->>>>>>> bf93e094
 archivesBaseName = project.name
 
 sourceCompatibility = targetCompatibility = 1.8
